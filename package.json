{
  "name": "znv",
  "version": "0.4.0",
  "description": "Parse your environment with Zod schemas",
  "license": "MIT",
  "keywords": [
    "env",
    "process.env",
    "zod",
    "validation"
  ],
  "author": "s <https://github.com/lostfictions>",
  "homepage": "https://github.com/lostfictions/znv",
  "repository": {
    "type": "git",
    "url": "git+https://github.com/lostfictions/znv.git"
  },
  "bugs": {
    "url": "https://github.com/lostfictions/znv/issues"
  },
  "type": "module",
  "main": "dist-cjs/index.js",
  "types": "dist/index.d.ts",
  "module": "dist/index.js",
  "files": [
    "dist/",
    "dist-cjs/"
  ],
  "exports": {
    ".": {
      "import": {
        "types": "./dist/index.d.ts",
        "default": "./dist/index.js"
      },
      "require": {
        "types": "./dist-cjs/index.d.ts",
        "default": "./dist-cjs/index.js"
      }
    },
    "./compat": {
      "import": {
        "types": "./dist/compat.d.ts",
        "default": "./dist/compat.js"
      },
      "require": {
        "types": "./dist-cjs/compat.d.ts",
        "default": "./dist-cjs/compat.js"
      }
    }
  },
  "scripts": {
    "build": "run-s -l \"build:*\"",
    "build:clean": "rm -rf dist/ dist-cjs/",
    "build:mjs": "tsc --project tsconfig.build.json",
    "build:cjs": "tsc --project tsconfig.cjs.build.json",
    "build:copy": "cp package.cjs.json dist-cjs/package.json",
    "test": "run-p -cl \"test:*\"",
    "test:ts": "tsc --noEmit",
    "test:eslint": "eslint --color src",
    "test:jest": "jest --colors",
    "test:prettier": "prettier -l \"src/**/*\"",
    "prettier": "prettier \"src/**/*\" --write",
    "jest": "jest --colors --watch",
    "prepublishOnly": "run-s -l test build"
  },
  "peerDependencies": {
    "zod": "^3.24.2"
  },
  "devDependencies": {
<<<<<<< HEAD
    "@types/jest": "^29.5.14",
    "@types/node": "^22.13.10",
    "eslint": "^9.22.0",
    "eslint-config-lostfictions": "^7.0.0-beta.0",
    "jest": "^29.6.4",
    "npm-run-all": "^4.1.5",
    "prettier": "^3.0.3",
    "ts-jest": "^29.2.6",
    "ts-node": "^10.9.2",
    "typescript": "^5.8.2",
    "@arethetypeswrong/cli": "^0.17.4",
    "zod": "^3.24.2"
=======
    "@types/jest": "^29.5.11",
    "@types/node": "^18.19.3",
    "eslint": "^8.55.0",
    "eslint-config-lostfictions": "^6.1.0",
    "jest": "^29.7.0",
    "npm-run-all": "^4.1.5",
    "prettier": "^3.1.1",
    "ts-jest": "^29.1.1",
    "ts-node": "^10.9.2",
    "typescript": "^4.9.5",
    "zod": "~3.13.2"
>>>>>>> 46292911
  },
  "jest": {
    "preset": "ts-jest/presets/default-esm",
    "moduleNameMapper": {
      "^(\\.{1,2}/.*)\\.js$": "$1"
    },
    "extensionsToTreatAsEsm": [
      ".ts"
    ],
    "rootDir": "src",
    "transform": {
      "^.+\\.tsx?$": [
        "ts-jest",
        {
          "isolatedModules": true,
          "useESM": true
        }
      ]
    }
  },
  "packageManager": "pnpm@10.6.5+sha512.cdf928fca20832cd59ec53826492b7dc25dc524d4370b6b4adbf65803d32efaa6c1c88147c0ae4e8d579a6c9eec715757b50d4fa35eea179d868eada4ed043af"
}<|MERGE_RESOLUTION|>--- conflicted
+++ resolved
@@ -67,32 +67,18 @@
     "zod": "^3.24.2"
   },
   "devDependencies": {
-<<<<<<< HEAD
     "@types/jest": "^29.5.14",
     "@types/node": "^22.13.10",
     "eslint": "^9.22.0",
     "eslint-config-lostfictions": "^7.0.0-beta.0",
-    "jest": "^29.6.4",
+    "jest": "^29.7.0",
     "npm-run-all": "^4.1.5",
-    "prettier": "^3.0.3",
+    "prettier": "^3.5.3",
     "ts-jest": "^29.2.6",
     "ts-node": "^10.9.2",
     "typescript": "^5.8.2",
     "@arethetypeswrong/cli": "^0.17.4",
     "zod": "^3.24.2"
-=======
-    "@types/jest": "^29.5.11",
-    "@types/node": "^18.19.3",
-    "eslint": "^8.55.0",
-    "eslint-config-lostfictions": "^6.1.0",
-    "jest": "^29.7.0",
-    "npm-run-all": "^4.1.5",
-    "prettier": "^3.1.1",
-    "ts-jest": "^29.1.1",
-    "ts-node": "^10.9.2",
-    "typescript": "^4.9.5",
-    "zod": "~3.13.2"
->>>>>>> 46292911
   },
   "jest": {
     "preset": "ts-jest/presets/default-esm",
