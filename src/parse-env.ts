import * as z from "zod";

import { getSchemaWithPreprocessor } from "./preprocessors.js";
import {
  makeDefaultReporter,
  errorMap,
  type TokenFormatters,
  type ErrorWithContext,
  type Reporter,
} from "./reporter.js";

import type { DeepReadonlyObject } from "./util/type-helpers.js";

export type SimpleSchema<TOut = any, TIn = any> = z.ZodType<
  TOut,
  z.ZodTypeDef,
  TIn
>;

export type DetailedSpec<
  TSchema extends SimpleSchema = SimpleSchema<unknown, unknown>,
> =
  TSchema extends SimpleSchema<any, infer TIn>
    ? {
        /**
         * The Zod schema that will be used to parse the passed environment value
         * (or any provided default).
         */
        schema: TSchema;

        /**
         * A description of this env var that's provided as help text if the
         * passed value fails validation, or is required but missing.
         */
        description?: string;

        /**
         * An object that maps `NODE_ENV` values to default values to pass to the
         * schema for this var when the var isn't defined in the environment. For
         * example, you could specify `{ production: "my.cool.website",
         * development: "localhost:9021" }` to use a local hostname in
         * development.
         *
         * A special key for this object is `_`, which means "the default when
         * `NODE_ENV` isn't defined or doesn't match any other provided default."
         *
         * You can also use `.default()` in a Zod schema to provide a default.
         * (For example, `z.number().gte(20).default(50)`.)
         */
        defaults?: Record<string, TIn | undefined>;
      }
    : never;

export type Schemas = Record<string, SimpleSchema | DetailedSpec>;

type DetailedSpecKeys = keyof DetailedSpec;

// There's some trickiness with the function parameter where in some
// circumstances excess parameters are allowed, and this strange-looking type
// fixes it.
export type RestrictSchemas<T extends Schemas> = {
  [K in keyof T]: T[K] extends SimpleSchema
    ? SimpleSchema
    : T[K] extends DetailedSpec
      ? DetailedSpec<T[K]["schema"]> &
          Omit<Record<keyof T[K], never>, DetailedSpecKeys>
      : never;
};

export type ParsedSchema<T extends Schemas> = T extends any
  ? {
      [K in keyof T]: T[K] extends SimpleSchema<infer TOut>
        ? TOut
        : T[K] extends DetailedSpec
          ? T[K]["schema"] extends SimpleSchema<infer TOut>
            ? TOut
            : never
          : never;
    }
  : never;

/**
 * Since there might be a provided default value of `null` or `undefined`, we
 * return a tuple that also indicates whether we found a default.
 */
export function resolveDefaultValueForSpec<TIn = unknown>(
  defaults: Record<string, TIn> | undefined,
  nodeEnv: string | undefined,
): [hasDefault: boolean, defaultValue: TIn | undefined] {
  if (defaults) {
    if (nodeEnv != null && Object.hasOwn(defaults, nodeEnv)) {
      return [true, defaults[nodeEnv]];
    }
    if ("_" in defaults) return [true, defaults["_"]];
  }
  return [false, undefined];
}

/**
 * Mostly an internal convenience function for testing. Returns the input
 * parameter unchanged, but with the same inference used in `parseEnv` applied.
 */
export const inferSchemas = <T extends Schemas & RestrictSchemas<T>>(
  schemas: T,
): T & RestrictSchemas<T> => schemas;

export type ParseEnv = <T extends Schemas>(
  env: Record<string, string | undefined>,
  schemas: T & RestrictSchemas<T>,
  reporterOrTokenFormatters?: Reporter | TokenFormatters,
) => DeepReadonlyObject<ParsedSchema<T>>;

/**
 * Parses the passed environment object using the provided map of Zod schemas
 * and returns the immutably-typed, parsed environment.
 *
 * This version of `parseEnv` is intended for internal use and requires a
 * reporter or token formatters to be passed in. The versions exported in
 * `index.js` and `compat.js` provide defaults for this third parameter, making
 * it optional.
 */
<<<<<<< HEAD
export function parseEnv<T extends Schemas & RestrictSchemas<T>>(
  env: Record<string, string | undefined>,
  schemas: T,
): DeepReadonlyObject<ParsedSchema<T>> {
  const parsed: Record<string, unknown> = {} as DeepReadonlyObject<
    ParsedSchema<T>
  >;
=======
export function parseEnvImpl<T extends Schemas>(
  env: Record<string, string | undefined>,
  schemas: T,
  reporterOrTokenFormatters: Reporter | TokenFormatters,
): DeepReadonlyObject<ParsedSchema<T>> {
  const reporter =
    typeof reporterOrTokenFormatters === "function"
      ? reporterOrTokenFormatters
      : makeDefaultReporter(reporterOrTokenFormatters);

  const parsed: Record<string, unknown> = {} as any;
>>>>>>> 47b40657

  const errors: ErrorWithContext[] = [];

  for (const [key, schemaOrSpec] of Object.entries(schemas)) {
    const envValue = env[key];

    let defaultUsed = false;
    let defaultValue: unknown;
    try {
      if (schemaOrSpec instanceof z.ZodType) {
        if (envValue == null && schemaOrSpec instanceof z.ZodDefault) {
          defaultUsed = true;
          defaultValue = schemaOrSpec._def.defaultValue();
          // we "unwrap" the default value ourselves and pass it to the schema.
          // in the very unlikely case that the value isn't stable AND
          // validation fails, this ensures the default value we report is the
          // one that was actually used.
          // (consider `z.number().gte(0.5).default(() => Math.random())` -- if
          //  we invoked the default getter and got 0.7, and then ran the parser
          //  against a missing env var and it generated another default of 0.4,
          //  we'd report a default value that _should_ have passed.)
          parsed[key] = schemaOrSpec.parse(defaultValue, { errorMap });
        } else {
          parsed[key] = getSchemaWithPreprocessor(schemaOrSpec).parse(
            envValue,
            { errorMap },
          );
        }
      } else if (envValue == null) {
        [defaultUsed, defaultValue] = resolveDefaultValueForSpec(
          schemaOrSpec.defaults,
          env["NODE_ENV"],
        );

        if (defaultUsed) {
          parsed[key] = schemaOrSpec.schema.parse(defaultValue, { errorMap });
        } else {
          // if there's no default, pass our envValue through the
          // schema-with-preprocessor (it's an edge case, but our schema might
          // accept `null`, and the preprocessor will convert `undefined` to
          // `null` for us).
          parsed[key] = getSchemaWithPreprocessor(schemaOrSpec.schema).parse(
            envValue,
            { errorMap },
          );
        }
      } else {
        parsed[key] = getSchemaWithPreprocessor(schemaOrSpec.schema).parse(
          envValue,
          { errorMap },
        );
      }
    } catch (e) {
      errors.push({
        key,
        receivedValue: envValue,
        error: e,
        defaultUsed,
        defaultValue,
      });
    }
  }

  if (errors.length > 0) {
    throw new Error(reporter(errors, schemas));
  }

  return parsed as DeepReadonlyObject<ParsedSchema<T>>;
}<|MERGE_RESOLUTION|>--- conflicted
+++ resolved
@@ -119,15 +119,6 @@
  * `index.js` and `compat.js` provide defaults for this third parameter, making
  * it optional.
  */
-<<<<<<< HEAD
-export function parseEnv<T extends Schemas & RestrictSchemas<T>>(
-  env: Record<string, string | undefined>,
-  schemas: T,
-): DeepReadonlyObject<ParsedSchema<T>> {
-  const parsed: Record<string, unknown> = {} as DeepReadonlyObject<
-    ParsedSchema<T>
-  >;
-=======
 export function parseEnvImpl<T extends Schemas>(
   env: Record<string, string | undefined>,
   schemas: T,
@@ -138,8 +129,9 @@
       ? reporterOrTokenFormatters
       : makeDefaultReporter(reporterOrTokenFormatters);
 
-  const parsed: Record<string, unknown> = {} as any;
->>>>>>> 47b40657
+  const parsed: Record<string, unknown> = {} as DeepReadonlyObject<
+    ParsedSchema<T>
+  >;
 
   const errors: ErrorWithContext[] = [];
 
