export { z } from "zod";
export * from "./parse-env.js";
export * from "./preprocessors.js";
export * from "./extra-schemas.js";
<<<<<<< HEAD
export type {
  DeepReadonly,
  DeepReadonlyArray,
  DeepReadonlyObject,
} from "./util.js";
=======

import { parseEnvImpl, type ParseEnv } from "./parse-env.js";
import { cyan, green, red, yellow } from "./util/tty-colors.js";

// This entrypoint provides a colorized reporter by default; this requires tty
// detection, which in turn relies on Node's built-in `tty` module.

/**
 * Parses the passed environment object using the provided map of Zod schemas
 * and returns the immutably-typed, parsed environment.
 */
export const parseEnv: ParseEnv = (
  env,
  schemas,
  reporterOrTokenFormatters = {
    formatVarName: yellow,
    formatObjKey: green,
    formatReceivedValue: cyan,
    formatDefaultValue: cyan,
    formatHeader: red,
  },
) => parseEnvImpl(env, schemas, reporterOrTokenFormatters);
>>>>>>> 46292911
<|MERGE_RESOLUTION|>--- conflicted
+++ resolved
@@ -2,13 +2,12 @@
 export * from "./parse-env.js";
 export * from "./preprocessors.js";
 export * from "./extra-schemas.js";
-<<<<<<< HEAD
+
 export type {
   DeepReadonly,
   DeepReadonlyArray,
   DeepReadonlyObject,
-} from "./util.js";
-=======
+} from "./util/type-helpers.js";
 
 import { parseEnvImpl, type ParseEnv } from "./parse-env.js";
 import { cyan, green, red, yellow } from "./util/tty-colors.js";
@@ -30,5 +29,4 @@
     formatDefaultValue: cyan,
     formatHeader: red,
   },
-) => parseEnvImpl(env, schemas, reporterOrTokenFormatters);
->>>>>>> 46292911
+) => parseEnvImpl(env, schemas, reporterOrTokenFormatters);