--- conflicted
+++ resolved
@@ -6,9 +6,6 @@
   DeepReadonly,
   DeepReadonlyArray,
   DeepReadonlyObject,
-<<<<<<< HEAD
-} from "./util.js";
-=======
 } from "./util/type-helpers.js";
 
 import { parseEnvImpl, type ParseEnv } from "./parse-env.js";
@@ -31,5 +28,4 @@
     formatDefaultValue: cyan,
     formatHeader: red,
   },
-) => parseEnvImpl(env, schemas, reporterOrTokenFormatters);
->>>>>>> 47b40657
+) => parseEnvImpl(env, schemas, reporterOrTokenFormatters);